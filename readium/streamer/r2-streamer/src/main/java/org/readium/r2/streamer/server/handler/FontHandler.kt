/*
 * Module: r2-streamer-kotlin
 * Developers: Aferdita Muriqi, Clément Baumann
 *
 * Copyright (c) 2018. Readium Foundation. All rights reserved.
 * Use of this source code is governed by a BSD-style license which is detailed in the
 * LICENSE file present in the project repository where this source code is maintained.
 */

package org.readium.r2.streamer.server.handler


import android.util.Log
import android.webkit.MimeTypeMap
import org.nanohttpd.protocols.http.IHTTPSession
import org.nanohttpd.protocols.http.response.IStatus
import org.nanohttpd.protocols.http.response.Response
import org.nanohttpd.protocols.http.response.Response.newFixedLengthResponse
import org.nanohttpd.protocols.http.response.Status
import org.nanohttpd.router.RouterNanoHTTPD
import org.readium.r2.streamer.server.Fonts
import timber.log.Timber
import java.io.InputStream


class FontHandler : RouterNanoHTTPD.DefaultHandler() {

    override fun getMimeType(): String? {
        return null
    }

    override fun getText(): String {
        return ResponseStatus.FAILURE_RESPONSE
    }

    override fun getStatus(): IStatus {
        return Status.OK
    }

    override fun get(uriResource: RouterNanoHTTPD.UriResource?, urlParams: Map<String, String>?, session: IHTTPSession?): Response {

        val method = session!!.method
        var uri = session.uri

<<<<<<< HEAD
        Log.v(TAG, "Method: $method, Uri: $uri")
=======
        Timber.e("Method: $method, Url: $uri")
>>>>>>> b0a110b8

        return try {
            val lastSlashIndex = uri.lastIndexOf('/')
            uri = uri.substring(lastSlashIndex + 1, uri.length)
            val resources = uriResource!!.initParameter(Fonts::class.java)
            val x = createResponse(Status.OK, getMimeType(uri), resources.get(uri).inputStream())
            x
        } catch (e: Exception) {
<<<<<<< HEAD
            Log.e(TAG, "Exception in get", e)
=======
            Timber.e( " Exception " + e.toString())
>>>>>>> b0a110b8
            newFixedLengthResponse(Status.INTERNAL_ERROR, mimeType, ResponseStatus.FAILURE_RESPONSE)
        }
    }

    private fun getMimeType(url: String): String {
        val extension = MimeTypeMap.getFileExtensionFromUrl(url)
        var mimeType = "application/vnd.ms-opentype"
        if (extension != null) {
            try {
                mimeType = MimeTypeMap.getSingleton().getMimeTypeFromExtension(extension)
            } catch (e: Exception) {
                when (extension) {
                    ".otf" -> mimeType = "application/vnd.ms-opentype"
                    ".ttf" -> mimeType = "application/vnd.ms-truetype"
                // TODO handle other font types
                }
            }
        }
        return mimeType
    }

    private fun createResponse(status: Status, mimeType: String, message: InputStream): Response {
        val response = Response.newChunkedResponse(status, mimeType, message)
        response.addHeader("Accept-Ranges", "bytes")
        return response
    }

<<<<<<< HEAD
    companion object {
        val TAG: String = FontHandler::class.java.simpleName
    }
=======
>>>>>>> b0a110b8
}<|MERGE_RESOLUTION|>--- conflicted
+++ resolved
@@ -42,11 +42,7 @@
         val method = session!!.method
         var uri = session.uri
 
-<<<<<<< HEAD
-        Log.v(TAG, "Method: $method, Uri: $uri")
-=======
-        Timber.e("Method: $method, Url: $uri")
->>>>>>> b0a110b8
+        Timber.v("Method: $method, Url: $uri")
 
         return try {
             val lastSlashIndex = uri.lastIndexOf('/')
@@ -55,11 +51,7 @@
             val x = createResponse(Status.OK, getMimeType(uri), resources.get(uri).inputStream())
             x
         } catch (e: Exception) {
-<<<<<<< HEAD
-            Log.e(TAG, "Exception in get", e)
-=======
             Timber.e( " Exception " + e.toString())
->>>>>>> b0a110b8
             newFixedLengthResponse(Status.INTERNAL_ERROR, mimeType, ResponseStatus.FAILURE_RESPONSE)
         }
     }
@@ -87,10 +79,4 @@
         return response
     }
 
-<<<<<<< HEAD
-    companion object {
-        val TAG: String = FontHandler::class.java.simpleName
-    }
-=======
->>>>>>> b0a110b8
 }