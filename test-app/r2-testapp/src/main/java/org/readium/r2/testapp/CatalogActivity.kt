/*
 * Module: r2-testapp-kotlin
 * Developers: Aferdita Muriqi, Clément Baumann
 *
 * Copyright (c) 2018. European Digital Reading Lab. All rights reserved.
 * Licensed to the Readium Foundation under one or more contributor license agreements.
 * Use of this source code is governed by a BSD-style license which is detailed in the
 * LICENSE file present in the project repository where this source code is maintained.
 */

package org.readium.r2.testapp


//import org.readium.r2.lcp.LcpHttpService
//import org.readium.r2.lcp.LcpLicense
//import org.readium.r2.lcp.LcpSession
import android.app.ProgressDialog
import android.content.ContentResolver
import android.content.Context
import android.content.Intent
import android.content.SharedPreferences
import android.graphics.Bitmap
import android.graphics.BitmapFactory
import android.graphics.Rect
import android.net.Uri
import android.os.Bundle
import android.provider.MediaStore
import android.support.v7.app.AlertDialog
import android.support.v7.app.AppCompatActivity
import android.support.v7.widget.RecyclerView
import android.text.TextUtils
import android.view.*
import android.webkit.MimeTypeMap
import android.webkit.URLUtil
import android.widget.Button
import android.widget.EditText
import android.widget.ListPopupWindow
import android.widget.PopupWindow
import com.github.kittinunf.fuel.Fuel
import com.mcxiaoke.koi.HASH
import com.mcxiaoke.koi.ext.onClick
import net.theluckycoder.materialchooser.Chooser
import nl.komponents.kovenant.Promise
import nl.komponents.kovenant.task
import nl.komponents.kovenant.then
import nl.komponents.kovenant.ui.failUi
import nl.komponents.kovenant.ui.successUi
import org.jetbrains.anko.*
import org.jetbrains.anko.appcompat.v7.Appcompat
import org.jetbrains.anko.design.coordinatorLayout
import org.jetbrains.anko.design.floatingActionButton
import org.jetbrains.anko.design.snackbar
import org.jetbrains.anko.design.textInputLayout
import org.jetbrains.anko.recyclerview.v7.recyclerView
import org.joda.time.DateTime
import org.joda.time.format.DateTimeFormat
import org.json.JSONObject
import org.readium.r2.navigator.R2CbzActivity
import org.readium.r2.navigator.R2EpubActivity
import org.readium.r2.opds.OPDS1Parser
import org.readium.r2.opds.OPDS2Parser
import org.readium.r2.shared.Publication
import org.readium.r2.shared.drm.DRMMModel
import org.readium.r2.shared.drm.Drm
import org.readium.r2.shared.opds.ParseData
import org.readium.r2.shared.promise
import org.readium.r2.streamer.parser.CbzParser
import org.readium.r2.streamer.parser.EpubParser
import org.readium.r2.streamer.parser.PubBox
import org.readium.r2.streamer.parser.PublicationParser
import org.readium.r2.streamer.server.BASE_URL
import org.readium.r2.streamer.server.Server
import org.readium.r2.testapp.opds.GridAutoFitLayoutManager
import org.readium.r2.testapp.opds.OPDSDownloader
import org.readium.r2.testapp.opds.OPDSListActivity
import org.readium.r2.testapp.permissions.PermissionHelper
import org.readium.r2.testapp.permissions.Permissions
import org.zeroturnaround.zip.ZipUtil
import org.zeroturnaround.zip.commons.IOUtils
import timber.log.Timber
import java.io.*
import java.net.HttpURLConnection
import java.net.ServerSocket
import java.net.URL
import java.util.*

class CatalogActivity : AppCompatActivity(), BooksAdapter.RecyclerViewClickListener, LcpFunctions {

    private lateinit var server: Server
    private var localPort: Int = 0

    private lateinit var booksAdapter: BooksAdapter
    private lateinit var permissionHelper: PermissionHelper
    private lateinit var permissions: Permissions
    private lateinit var preferences: SharedPreferences
    private lateinit var R2DIRECTORY: String

    private lateinit var database: BooksDatabase
    private lateinit var opdsDownloader: OPDSDownloader
    private lateinit var publication: Publication

    private lateinit var catalogView: RecyclerView
    private lateinit var alertDialog: AlertDialog

    override fun onCreate(savedInstanceState: Bundle?) {
        super.onCreate(savedInstanceState)

        preferences = getSharedPreferences("org.readium.r2.settings", Context.MODE_PRIVATE)

        val s = ServerSocket(0)
        s.localPort
        s.close()

        localPort = s.localPort
        server = Server(localPort)
        R2DIRECTORY = this.getExternalFilesDir(null).path + "/"

        permissions = Permissions(this)
        permissionHelper = PermissionHelper(this, permissions)

        opdsDownloader = OPDSDownloader(this)
        database = BooksDatabase(this)
        books = database.books.list()

        booksAdapter = BooksAdapter(this, books, "$BASE_URL:$localPort", this)

        //Unit Tests for Bookmarks db interactions
        bkmkUnitTests(this)

        parseIntent(null);

        coordinatorLayout {
            lparams {
                topMargin = dip(8)
                bottomMargin = dip(8)
                padding = dip(0)
                width = matchParent
                height = matchParent
            }

            catalogView = recyclerView {
                layoutManager = GridAutoFitLayoutManager(act, 120)
                adapter = booksAdapter

                lparams {
                    elevation = 2F
                    width = matchParent
                }

                addItemDecoration(VerticalSpaceItemDecoration(10))

            }

            floatingActionButton {
                imageResource = R.drawable.icon_plus_white
                onClick {

                    alertDialog = alert(Appcompat, "Add an ePub to your library") {
                        customView {
                            verticalLayout {
                                lparams {
                                    bottomPadding = dip(16)
                                }
                                button {
                                    text = context.getString(R.string.select_from_your_device)
                                    onClick {
                                        alertDialog.dismiss()
                                        showDocumentPicker()
                                    }
                                }
                                button {
                                    text = context.getString(R.string.download_from_url)
                                    onClick {
                                        alertDialog.dismiss()
                                        showDownloadFromUrlAlert()
                                    }
                                }
                            }
                        }
                    }.show()

                }
            }.lparams {
                gravity = Gravity.END or Gravity.BOTTOM
                margin = dip(16)
            }
        }

    }

    override fun onStart() {
        super.onStart()

        startServer()

        permissionHelper.storagePermission {
            if (books.isEmpty()) {
                if (!preferences.contains("samples")) {
                    val dir = File(R2DIRECTORY)
                    if (!dir.exists()) {
                        dir.mkdirs()
                    }
                    copySamplesFromAssetsToStorage()
                    preferences.edit().putBoolean("samples", true).apply()
                }
            }
        }
    }

    override fun onResume() {
        super.onResume()
        booksAdapter.notifyDataSetChanged()
    }


    override fun onDestroy() {
        super.onDestroy()
        //TODO not sure if this is needed
        stopServer()
    }

    private fun showDownloadFromUrlAlert() {
        var editTextHref: EditText? = null
        alert(Appcompat, "Add a publication from URL") {

            customView {
                verticalLayout {
                    textInputLayout {
                        padding = dip(10)
                        editTextHref = editText {
                            hint = "URL"
                        }
                    }
                }
            }
            positiveButton("Add") { }
            negativeButton("Cancel") { }

        }.build().apply {
            setCancelable(false)
            setCanceledOnTouchOutside(false)
            setOnShowListener({
                val b = getButton(AlertDialog.BUTTON_POSITIVE)
                b.setOnClickListener({
                    if (TextUtils.isEmpty(editTextHref!!.text)) {
                        editTextHref!!.error = "Please Enter A URL."
                        editTextHref!!.requestFocus()
                    } else if (!URLUtil.isValidUrl(editTextHref!!.text.toString())) {
                        editTextHref!!.error = "Please Enter A Valid URL."
                        editTextHref!!.requestFocus()
                    } else {
                        val parseDataPromise = parseURL(URL(editTextHref!!.text.toString()))
                        parseDataPromise.successUi { parseData ->
                            dismiss()
                            downloadData(parseData)
                        }
                        parseDataPromise.failUi {
                            editTextHref!!.error = "Please Enter A Valid OPDS Book URL."
                            editTextHref!!.requestFocus()
                        }
                    }
                })
            })

        }.show()
    }

    private fun downloadData(parseData: ParseData) {
        val progress = indeterminateProgressDialog(getString(R.string.progress_wait_while_downloading_book))
        progress.show()

        publication = parseData.publication ?: return
        val downloadUrl = getDownloadURL(publication)!!.toString()
        opdsDownloader.publicationUrl(downloadUrl).successUi { pair ->

            val publicationIdentifier = publication.metadata.identifier
            val author = authorName(publication)
            task {
                getBitmapFromURL(publication.images.first().href!!)
            }.then {
                val bitmap = it
                val stream = ByteArrayOutputStream()
                bitmap?.compress(Bitmap.CompressFormat.PNG, 100, stream)

                val book = Book(pair.second, publication.metadata.title, author, pair.first, null, publication.coverLink?.href, publicationIdentifier, stream.toByteArray(), Publication.EXTENSION.EPUB)

                runOnUiThread({
                    progress.dismiss()
                    database.books.insert(book, false)?.let {
                        book.id = it
                        books.add(book)
                        booksAdapter.notifyDataSetChanged()

                    } ?: run {

                        showDuplicateBookAlert(book)

                    }
                })
            }
        }
    }

    private fun showDuplicateBookAlert(book: Book) {
        val duplicateAlert = alert(Appcompat, "Publication already exists") {

            positiveButton("Add anyways") { }
            negativeButton("Cancel") { }

        }.build()
        duplicateAlert.apply {
            setCancelable(false)
            setCanceledOnTouchOutside(false)
            setOnShowListener({
                val button = getButton(AlertDialog.BUTTON_POSITIVE)
                button.setOnClickListener({
                    database.books.insert(book, true)?.let {
                        book.id = it
                        books.add(book)
                        duplicateAlert.dismiss()
                        booksAdapter.notifyDataSetChanged()
                    }
                })
                val cancelButton = getButton(AlertDialog.BUTTON_NEGATIVE)
                cancelButton.setOnClickListener({
                    File(book.fileUrl).delete()
                    duplicateAlert.dismiss()
                })
            })
        }
        duplicateAlert.show()
    }

    private fun showDocumentPicker() {
        // ACTION_OPEN_DOCUMENT is the intent to choose a file via the system's file
        // browser.
        val intent = Intent(Intent.ACTION_OPEN_DOCUMENT)

        // Filter to only show results that can be "opened", such as a
        // file (as opposed to a list of contacts or timezones)
        intent.addCategory(Intent.CATEGORY_OPENABLE)

        // Filter to show only epubs, using the image MIME data type.
        // To search for all documents available via installed storage providers,
        // it would be "*/*".
        intent.type = "*/*"
//        val mimeTypes = arrayOf(
//                "application/epub+zip",
//                "application/x-cbz"
//        )
//        intent.putExtra(Intent.EXTRA_MIME_TYPES, mimeTypes)

        startActivityForResult(intent, 1)
    }

    private fun parseURL(url: URL): Promise<ParseData, Exception> {
        return Fuel.get(url.toString(), null).promise() then {
            val (_, _, result) = it
            if (isJson(result)) {
                OPDS2Parser.parse(result, url)
            } else {
                OPDS1Parser.parse(result, url)
            }
        }
    }

    private fun isJson(byteArray: ByteArray): Boolean {
        return try {
            JSONObject(String(byteArray))
            true
        } catch (e: Exception) {
            false
        }
    }

    private fun getBitmapFromURL(src: String): Bitmap? {
        return try {
            val url = URL(src)
            val connection = url.openConnection() as HttpURLConnection
            connection.doInput = true
            connection.connect()
            val input = connection.inputStream
            BitmapFactory.decodeStream(input)
        } catch (e: IOException) {
            e.printStackTrace()
            null
        }
    }

    private fun getDownloadURL(publication: Publication): URL? {
        var url: URL? = null
        val links = publication.links
        for (link in links) {
            val href = link.href
            if (href != null) {
                if (href.contains(".epub") || href.contains(".lcpl")) {
                    url = URL(href)
                    break
                }
            }
        }
        return url
    }

    private fun parseIntent(filePath: String?) {

        filePath?.let {

            val progress = indeterminateProgressDialog(getString(R.string.progress_wait_while_downloading_book))
            progress.show()

            val fileName = UUID.randomUUID().toString()
            val publicationPath = R2DIRECTORY + fileName

            task {
                copyFile(File(filePath), File(publicationPath))
            } then {
                preparePublication(publicationPath, filePath, fileName, progress)
            }

        } ?: run {
            val intent = intent
            val uriString: String? = intent.getStringExtra(R2IntentHelper.URI)
            val lcp: Boolean = intent.getBooleanExtra(R2IntentHelper.LCP, false)
            uriString?.let {
                when {
                    lcp -> parseIntentLcpl(uriString)
                    else -> parseIntentEpub(uriString)
                }
            }
        }
    }

    private fun parseIntentEpub(uriString: String) {
        val uri: Uri? = Uri.parse(uriString)
        if (uri != null) {

            val progress = indeterminateProgressDialog(getString(R.string.progress_wait_while_downloading_book))
            progress.show()
            val fileName = UUID.randomUUID().toString()
            val publicationPath = R2DIRECTORY + fileName
            val path = RealPathUtil.getRealPath(this, uri)
            task {
                if (path != null) {
                    copyFile(File(path), File(publicationPath))
                } else {
                    val input = URL(uri.toString()).openStream()
                    input.toFile(publicationPath)
                }
            } then {
                preparePublication(publicationPath, uriString, fileName, progress)
            }

        }
    }


    private fun preparePublication(publicationPath: String, uriString: String, fileName: String, progress: ProgressDialog) {

        val file = File(publicationPath)

        try {
            runOnUiThread({

                if (uriString.endsWith(".epub")) {
                    val parser = EpubParser()
                    val pub = parser.parse(publicationPath)
                    if (pub != null) {
                        prepareToServe(pub, fileName, file.absolutePath, true, false)
                        progress.dismiss()
                    }
                } else if (uriString.endsWith(".cbz")) {
                    val parser = CbzParser()
                    val pub = parser.parse(publicationPath)
                    if (pub != null) {
                        prepareToServe(pub, fileName, file.absolutePath, true, false)
                        progress.dismiss()
                    }
                }

            })
        } catch (e: Throwable) {
            e.printStackTrace()
        }
    }

    override fun onCreateOptionsMenu(menu: Menu?): Boolean {
        menuInflater.inflate(R.menu.menu_main, menu)
        return super.onCreateOptionsMenu(menu)
    }

    override fun onOptionsItemSelected(item: MenuItem): Boolean {
        return when (item.itemId) {

            R.id.opds -> {
                startActivity(intentFor<OPDSListActivity>())
                false
            }
            R.id.about -> {
                startActivity(intentFor<R2AboutActivity>())
                false
            }

            else -> super.onOptionsItemSelected(item)
        }

    }

    override fun onRequestPermissionsResult(requestCode: Int, permissions: Array<String>, grantResults: IntArray) {
        super.onRequestPermissionsResult(requestCode, permissions, grantResults)
        this.permissions.onRequestPermissionsResult(requestCode, permissions, grantResults)
    }

    private fun startServer() {
        if (!server.isAlive) {
            try {
                server.start()
            } catch (e: IOException) {
                // do nothing
                Timber.e(e)
            }
            server.loadResources(assets, applicationContext)
        }
    }

    private fun stopServer() {
        if (server.isAlive) {
            server.stop()
        }
    }

    private fun authorName(publication: Publication): String {
        return publication.metadata.authors.firstOrNull()?.name?.let {
            return@let it
        } ?: run {
            return@run String()
        }
    }

    private fun copySamplesFromAssetsToStorage() {
        val list = assets.list("Samples").filter { it.endsWith(".epub") || it.endsWith(".cbz") }
        for (element in list) {
            val input = assets.open("Samples/$element")
            val fileName = UUID.randomUUID().toString()
            val publicationPath = R2DIRECTORY + fileName
            input.toFile(publicationPath)
            val file = File(publicationPath)
            if (element.endsWith(".epub")) {
                val parser = EpubParser()
                val pub = parser.parse(publicationPath)
                if (pub != null) {
                    prepareToServe(pub, fileName, file.absolutePath, true, false)
                }
            } else if (element.endsWith(".cbz")) {
                val parser = CbzParser()
                val pub = parser.parse(publicationPath)
                if (pub != null) {
                    prepareToServe(pub, fileName, file.absolutePath, true, false)
                }
            }
        }
    }

    private fun copyFile(src: File, dst: File) {
        var `in`: InputStream? = null
        var out: OutputStream? = null
        try {
            `in` = FileInputStream(src)
            out = FileOutputStream(dst)
            IOUtils.copy(`in`, out)
        } catch (ioe: IOException) {
            Timber.e(ioe)
        } finally {
            IOUtils.closeQuietly(out)
            IOUtils.closeQuietly(`in`)
        }
    }

    private fun prepareToServe(pub: PubBox?, fileName: String, absolutePath: String, add: Boolean, lcp: Boolean) {
        if (pub == null) {
            snackbar(catalogView, "Invalid publication")
            return
        }
        val publication = pub.publication
        val container = pub.container

        runOnUiThread {
            if (publication.type == Publication.TYPE.EPUB) {
                val publicationIdentifier = publication.metadata.identifier
                preferences.edit().putString("$publicationIdentifier-publicationPort", localPort.toString()).apply()
                val author = authorName(publication)
                if (add) {

                    var book = Book(fileName, publication.metadata.title, author, absolutePath, null, publication.coverLink?.href, publicationIdentifier, null, Publication.EXTENSION.EPUB)
                    publication.coverLink?.href?.let {
                        val blob = ZipUtil.unpackEntry(File(absolutePath), it.removePrefix("/"))
                        blob?.let {
                            book = Book(fileName, publication.metadata.title, author, absolutePath, null, publication.coverLink?.href, publicationIdentifier, blob, Publication.EXTENSION.EPUB)
                        } ?: run {
                            book = Book(fileName, publication.metadata.title, author, absolutePath, null, publication.coverLink?.href, publicationIdentifier, null, Publication.EXTENSION.EPUB)
                        }
                    } ?: run {
                        book = Book(fileName, publication.metadata.title, author, absolutePath, null, publication.coverLink?.href, publicationIdentifier, null, Publication.EXTENSION.EPUB)
                    }

                    database.books.insert(book, false)?.let {
                        book.id = it
                        books.add(book)
                        booksAdapter.notifyDataSetChanged()
                    } ?: run {

                        showDuplicateBookAlert(book)

                    }
                }
                if (!lcp) {
                    server.addEpub(publication, container, "/$fileName", applicationContext.getExternalFilesDir(null).path + "/styles/UserProperties.json")
                }

            } else if (publication.type == Publication.TYPE.CBZ) {
                if (add) {
                    publication.coverLink?.href?.let {
                        val book = Book(fileName, publication.metadata.title, null, absolutePath, null, publication.coverLink?.href, UUID.randomUUID().toString(), container.data(it), Publication.EXTENSION.CBZ)
                        database.books.insert(book, false)?.let {
                            book.id = it
                            books.add(book)
                            booksAdapter.notifyDataSetChanged()
                        } ?: run {

                            showDuplicateBookAlert(book)

                        }
                    }
                }
            }
        }
    }

    override fun recyclerViewListLongClicked(v: View, position: Int) {
        val layout = LayoutInflater.from(this).inflate(R.layout.popup_delete, catalogView, false) //Inflating the layout
        val popup = PopupWindow(this)
        popup.contentView = layout
        popup.width = ListPopupWindow.WRAP_CONTENT
        popup.height = ListPopupWindow.WRAP_CONTENT
        popup.isOutsideTouchable = true
        popup.isFocusable = true
        popup.showAsDropDown(v, 24, -350, Gravity.CENTER)
        val delete: Button = layout.findViewById(R.id.delete) as Button
        delete.setOnClickListener {
            val book = books[position]
            val publicationPath = R2DIRECTORY + book.fileName
            books.remove(book)
            booksAdapter.notifyDataSetChanged()
            val file = File(publicationPath)
            file.delete()
            popup.dismiss()
            database.books.delete(book)
        }
    }

    override fun recyclerViewListClicked(v: View, position: Int) {
        val progress = indeterminateProgressDialog(getString(R.string.progress_wait_while_preparing_book))
        progress.show()
        task {
            val book = books[position]
            val publicationPath = R2DIRECTORY + book.fileName
            val file = File(publicationPath)
            when {
                book.ext == Publication.EXTENSION.EPUB -> {
                    val parser = EpubParser()
                    val pub = parser.parse(publicationPath)
                    pub?.let {
                        pub.container.drm?.let { drm: Drm ->
                            prepareAndStartActivityWithLCP(drm, pub, book, file, publicationPath, parser, pub.publication)
                        } ?: run {
<<<<<<< HEAD
                            startActivity(intentFor<R2EpubMenuActivity>("publicationPath" to publicationPath,
                                                                            "epubName" to book.fileName,
                                                                            "publication" to publication,
                                                                            "bookId" to book.id))
=======
                            prepareAndStartActivity(pub, book, file, publicationPath, pub.publication)
>>>>>>> 37a6e53b
                        }
                    }
                }
                book.ext == Publication.EXTENSION.CBZ -> {
                    val parser = CbzParser()
                    val pub = parser.parse(publicationPath)
                    pub?.let {
                        startActivity(intentFor<R2CbzActivity>("publicationPath" to publicationPath, "cbzName" to book.fileName, "publication" to pub.publication))
                    }
                }
                else -> null
            }
        } then {
            progress.dismiss()
        }
    }

    private fun prepareAndStartActivity(pub: PubBox?, book: Book, file: File, publicationPath: String, publication: Publication) {
        prepareToServe(pub, book.fileName, file.absolutePath, false, false)
        startActivity(intentFor<R2EpubActivity>("publicationPath" to publicationPath, "epubName" to book.fileName, "publication" to publication))
    }



    override fun onActivityResult(requestCode: Int, resultCode: Int, data: Intent?) {
        super.onActivityResult(requestCode, resultCode, data)
        data ?: return


        // The document selected by the user won't be returned in the intent.
        // Instead, a URI to that document will be contained in the return intent
        // provided to this method as a parameter.
        // Pull that URI using resultData.getData().
        if (requestCode == 1 && resultCode == RESULT_OK) {

            val progress = indeterminateProgressDialog(getString(R.string.progress_wait_while_downloading_book))

            task {

                progress.show()

            } then {

                val uri: Uri? = data.data
                uri?.let {
                    val fileType = getMimeType(uri)
                    val mime = fileType.first
                    val name = fileType.second

                    if (name.endsWith(".lcpl")) {
                        processLcpActivityResult(uri, it, progress)
                    } else {
                        processEpubResult(uri, mime, progress, name)
                    }

                }

            }

        } else if (resultCode == RESULT_OK) {
            val progress = indeterminateProgressDialog(getString(R.string.progress_wait_while_downloading_book))
            progress.show()

            task {
                val filePath = data.getStringExtra(Chooser.RESULT_PATH)
                parseIntent(filePath)
            } then {
                progress.dismiss()
            }

        }
    }


    private fun processEpubResult(uri: Uri?, mime: String, progress: ProgressDialog, name: String) {
        val fileName = UUID.randomUUID().toString()
        val publicationPath = R2DIRECTORY + fileName

        val input = contentResolver.openInputStream(uri)
        input.toFile(publicationPath)
        val file = File(publicationPath)

        try {
            runOnUiThread({
                if (mime == "application/epub+zip") {
                    val parser = EpubParser()
                    val pub = parser.parse(publicationPath)
                    if (pub != null) {
                        prepareToServe(pub, fileName, file.absolutePath, true, false)
                        progress.dismiss()

                    }
                } else if (name.endsWith(".cbz")) {
                    val parser = CbzParser()
                    val pub = parser.parse(publicationPath)
                    if (pub != null) {
                        prepareToServe(pub, fileName, file.absolutePath, true, false)
                        progress.dismiss()

                    }
                }
            })
        } catch (e: Throwable) {
            e.printStackTrace()
        }
    }


    private fun getMimeType(uri: Uri): Pair<String, String> {
        val mimeType: String?
        var fileName = String()
        if (uri.scheme == ContentResolver.SCHEME_CONTENT) {
            val contentResolver: ContentResolver = applicationContext.contentResolver
            mimeType = contentResolver.getType(uri)
            getContentName(contentResolver, uri)?.let {
                fileName = it
            }
        } else {
            val fileExtension: String = MimeTypeMap.getFileExtensionFromUrl(uri
                    .toString())
            mimeType = MimeTypeMap.getSingleton().getMimeTypeFromExtension(
                    fileExtension.toLowerCase())
        }
        return Pair(mimeType, fileName)
    }

    private fun getContentName(resolver: ContentResolver, uri: Uri): String? {
        val cursor = resolver.query(uri, null, null, null, null)
        cursor!!.moveToFirst()
        val nameIndex = cursor.getColumnIndex(MediaStore.MediaColumns.DISPLAY_NAME)
        return if (nameIndex >= 0) {
            val name = cursor.getString(nameIndex)
            cursor.close()
            name
        } else {
            null
        }
    }

    class VerticalSpaceItemDecoration(private val verticalSpaceHeight: Int) : RecyclerView.ItemDecoration() {

        override fun getItemOffsets(outRect: Rect, view: View, parent: RecyclerView,
                                    state: RecyclerView.State) {
            outRect.bottom = verticalSpaceHeight
        }
    }




     override fun parseIntentLcpl(uriString: String) {
//        val uri: Uri? = Uri.parse(uriString)
//        if (uri != null) {
//            val progress = indeterminateProgressDialog(getString(R.string.progress_wait_while_downloading_book))
//            progress.show()
//            val thread = Thread(Runnable {
//                val lcpLicense = LcpLicense(URL(uri.toString()).openStream().readBytes(), this)
//                task {
//                    lcpLicense.fetchStatusDocument().get()
//                } then {
//                    lcpLicense.checkStatus()
//                    lcpLicense.updateLicenseDocument().get()
//                } then {
//                    lcpLicense.areRightsValid()
//                    lcpLicense.register()
//                    lcpLicense.fetchPublication()
//                } then {
//                    it?.let {
//                        lcpLicense.moveLicense(it, URL(uri.toString()).openStream().readBytes())
//                    }
//                    it!!
//                } successUi { path ->
//                    val file = File(path)
//                    try {
//                        runOnUiThread({
//                            val parser = EpubParser()
//                            val pub = parser.parse(path)
//                            if (pub != null) {
//                                val pair = parser.parseRemainingResource(pub.container, pub.publication, pub.container.drm)
//                                pub.container = pair.first
//                                pub.publication = pair.second
//                                prepareToServe(pub, file.name, file.absolutePath, true, true)
//                                progress.dismiss()
//
//                            }
//                        })
//                    } catch (e: Throwable) {
//                        e.printStackTrace()
//                    }
//                }
//            })
//            thread.start()
//        }
    }

     override fun prepareAndStartActivityWithLCP(drm: Drm, pub: PubBox, book: Book, file: File, publicationPath: String, parser: EpubParser, publication: Publication) {
//        if (drm.brand == Drm.Brand.Lcp) {
//            prepareToServe(pub, book.fileName, file.absolutePath, false, true)
//
//            handleLcpPublication(publicationPath, drm, {
//                val pair = parser.parseRemainingResource(pub.container, publication, it)
//                pub.container = pair.first
//                pub.publication = pair.second
//            }, {
//                if (supportedProfiles.contains(it.profile)) {
//                    server.addEpub(publication, pub.container, "/" + book.fileName, applicationContext.getExternalFilesDir(null).path + "/styles/UserProperties.json")
//
//                    val license = (drm.license as LcpLicense)
//                    val drmModel = DRMMModel(drm.brand.name,
//                            license.currentStatus(),
//                            license.provider().toString(),
//                            DateTime(license.issued()).toString(DateTimeFormat.shortDateTime()),
//                            DateTime(license.lastUpdate()).toString(DateTimeFormat.shortDateTime()),
//                            DateTime(license.rightsStart()).toString(DateTimeFormat.shortDateTime()),
//                            DateTime(license.rightsEnd()).toString(DateTimeFormat.shortDateTime()),
//                            license.rightsPrints().toString(),
//                            license.rightsCopies().toString())
//
//                    startActivity(intentFor<R2EpubActivity>("publicationPath" to publicationPath, "epubName" to book.fileName, "publication" to publication, "drmModel" to drmModel))
//                } else {
//                    alert(Appcompat, "The profile of this DRM is not supported.") {
//                        negativeButton("Ok") { }
//                    }.show()
//                }
//            }, {
//                // Do nothing
//            }).get()
//
//        }
    }

     override fun processLcpActivityResult(uri: Uri, it: Uri, progress: ProgressDialog) {
//        val input = contentResolver.openInputStream(uri)
//
//        val thread = Thread(Runnable {
//            val lcpLicense = LcpLicense(input.readBytes(), this)
//            task {
//                lcpLicense.fetchStatusDocument().get()
//            } then {
//                lcpLicense.checkStatus()
//                lcpLicense.updateLicenseDocument().get()
//            } then {
//                lcpLicense.areRightsValid()
//                lcpLicense.register()
//                lcpLicense.fetchPublication()
//            } then {
//                it?.let {
//                    lcpLicense.moveLicense(it, contentResolver.openInputStream(uri).readBytes())
//                }
//                it!!
//            } successUi { path ->
//                val file = File(path)
//                try {
//                    runOnUiThread({
//                        val parser = EpubParser()
//                        val pub = parser.parse(path)
//                        if (pub != null) {
//                            val pair = parser.parseRemainingResource(pub.container, pub.publication, pub.container.drm)
//                            pub.container = pair.first
//                            pub.publication = pair.second
//                            prepareToServe(pub, file.name, file.absolutePath, true, true)
//                            progress.dismiss()
//                        }
//                    })
//                } catch (e: Throwable) {
//                    e.printStackTrace()
//                }
//            }
//        })
//        thread.start()
    }

//     override fun handleLcpPublication(publicationPath: String, drm: Drm, parsingCallback: (drm: Drm) -> Unit, callback: (drm: Drm) -> Unit, callbackUI: () -> Unit): Promise<Unit, Exception> {
//           val lcpHttpService = LcpHttpService()
//           val session = LcpSession(publicationPath, this)
//
//           fun validatePassphrase(passphraseHash: String): Promise<LcpLicense, Exception> {
//               return task {
//                   lcpHttpService.certificateRevocationList("http://crl.edrlab.telesec.de/rl/EDRLab_CA.crl").get()
//               } then { pemCrtl ->
//                   session.resolve(passphraseHash, pemCrtl).get()
//               }
//           }
//
//           fun promptPassphrase(reason: String? = null, callback: (pass: String) -> Unit) {
//               runOnUiThread {
//                   val hint = session.getHint()
//                   alert(Appcompat, hint, reason ?: "LCP Passphrase") {
//                       var editText: EditText? = null
//                       customView {
//                           verticalLayout {
//                               textInputLayout {
//                                   editText = editText { }
//                               }
//                           }
//                       }
//                       positiveButton("OK") {
//                           task {
//                               editText!!.text.toString()
//                           } then { clearPassphrase ->
//                               val passphraseHash = HASH.sha256(clearPassphrase)
//                               session.checkPassphrases(listOf(passphraseHash))
//                           } then { validPassphraseHash ->
//                               session.storePassphrase(validPassphraseHash)
//                               callback(validPassphraseHash)
//                           }
//                       }
//                       negativeButton("Cancel") { }
//                   }.show()
//               }
//           }
//
//           return task {
//               val passphrases = session.passphraseFromDb()
//               passphrases?.let {
//                   val lcpLicense = validatePassphrase(it).get()
//                   drm.license = lcpLicense
//                   drm.profile = session.getProfile()
//                   parsingCallback(drm)
//                   callback(drm)
//               } ?: run {
//                   promptPassphrase(null, {
//                       val lcpLicense = validatePassphrase(it).get()
//                       drm.license = lcpLicense
//                       drm.profile = session.getProfile()
//                       parsingCallback(drm)
//                       callback(drm)
//                       callbackUI()
//                   })
//               }
//           }
//       }

}

interface LcpFunctions {
     fun parseIntentLcpl(uriString: String)
     fun prepareAndStartActivityWithLCP(drm: Drm, pub: PubBox, book: Book, file: File, publicationPath: String, parser: EpubParser, publication: Publication)
     fun processLcpActivityResult(uri: Uri, it: Uri, progress: ProgressDialog)
//     fun handleLcpPublication(publicationPath: String, drm: Drm, parsingCallback: (drm: Drm) -> Unit, callback: (drm: Drm) -> Unit, callbackUI: () -> Unit): Promise<Unit, Exception>
}
<|MERGE_RESOLUTION|>--- conflicted
+++ resolved
@@ -673,14 +673,7 @@
                         pub.container.drm?.let { drm: Drm ->
                             prepareAndStartActivityWithLCP(drm, pub, book, file, publicationPath, parser, pub.publication)
                         } ?: run {
-<<<<<<< HEAD
-                            startActivity(intentFor<R2EpubMenuActivity>("publicationPath" to publicationPath,
-                                                                            "epubName" to book.fileName,
-                                                                            "publication" to publication,
-                                                                            "bookId" to book.id))
-=======
                             prepareAndStartActivity(pub, book, file, publicationPath, pub.publication)
->>>>>>> 37a6e53b
                         }
                     }
                 }
@@ -700,7 +693,10 @@
 
     private fun prepareAndStartActivity(pub: PubBox?, book: Book, file: File, publicationPath: String, publication: Publication) {
         prepareToServe(pub, book.fileName, file.absolutePath, false, false)
-        startActivity(intentFor<R2EpubActivity>("publicationPath" to publicationPath, "epubName" to book.fileName, "publication" to publication))
+        startActivity(intentFor<R2EpubActivity>("publicationPath" to publicationPath,
+                "epubName" to book.fileName,
+                "publication" to publication,
+                "bookId" to book.id))
     }
 
 
