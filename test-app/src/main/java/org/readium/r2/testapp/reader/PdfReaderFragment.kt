--- conflicted
+++ resolved
@@ -35,11 +35,7 @@
         val readerData = model.readerInitData as VisualReaderInitData
 
         childFragmentManager.fragmentFactory =
-<<<<<<< HEAD
-            PdfNavigatorFragment.createFactory(publication, model.location, this)
-=======
             PdfNavigatorFragment.createFactory(publication, readerData.initialLocation, this)
->>>>>>> 16c37f0d
 
         super.onCreate(savedInstanceState)
     }
