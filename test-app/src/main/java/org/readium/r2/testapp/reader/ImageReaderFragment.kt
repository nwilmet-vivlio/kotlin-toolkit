--- conflicted
+++ resolved
@@ -18,13 +18,7 @@
 
 class ImageReaderFragment : VisualReaderFragment(), ImageNavigatorFragment.Listener {
 
-<<<<<<< HEAD
-    override lateinit var model: ReaderViewModel
-    override lateinit var navigator: VisualNavigator
-    private lateinit var publication: Publication
-=======
     override lateinit var navigator: Navigator
->>>>>>> 5fae75df
 
     override fun onCreate(savedInstanceState: Bundle?) {
         val readerData = model.readerInitData as VisualReaderInitData
