--- conflicted
+++ resolved
@@ -88,14 +88,9 @@
         bookmarkDB = BookmarksDatabase(this)
 
         val bookID = intent.getLongExtra("bookId", -1)
-<<<<<<< HEAD
         val bookmarks = bookmarkDB.bookmarks.list(bookID).sortedWith(compareBy({it.resourceIndex},{ it.location.progression })).toMutableList()
 
-        val bookmarkskAdapter = BookMarksAdapter(this, bookmarks, allElements)
-=======
-        val bookmarks = bookmarkDB.bookmarks.list(bookID)
         val bookmarksAdapter = BookMarksAdapter(this, bookmarks, allElements)
->>>>>>> 0fa4b678
 
         bookmark_list.adapter = bookmarksAdapter
 
@@ -105,9 +100,6 @@
             //Link to the resource in the publication
             val bookmarkUri = bookmarks[position].resourceHref
             //Progression of the selected bookmark
-<<<<<<< HEAD
-            val bmkProgression = bookmarks[position].location.progression
-=======
             val bookmarkProgression = bookmarks[position].progression
 
             val intent = Intent()
@@ -153,7 +145,6 @@
 
             //Link to the resource in the publication
             val landmarkUri = landmarks[position].href
->>>>>>> 0fa4b678
 
             val intent = Intent()
             intent.putExtra("toc_item_uri", landmarkUri)
@@ -244,16 +235,7 @@
     }
 
 
-<<<<<<< HEAD
     inner class BookMarksAdapter(val context: Context, private val locators: MutableList<Locator>, private val elements: MutableList<Link>) : BaseAdapter() {
-=======
-    
-
-    /*
-     * Adapter for bookmarks
-     */
-    inner class BookMarksAdapter(val context: Context, private val bookmarks: MutableList<Bookmark>, private val elements: MutableList<Link>) : BaseAdapter() {
->>>>>>> 0fa4b678
 
         private inner class ViewHolder {
             internal var bmkChapter: TextView? = null
